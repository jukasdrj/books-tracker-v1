--- conflicted
+++ resolved
@@ -21,12 +21,7 @@
     };
 
     try {
-<<<<<<< HEAD
-      const query = url.searchParams.get('q');
-      const maxResults = parseInt(url.searchParams.get('maxResults') || '20');
-      const page = parseInt(url.searchParams.get('page') || '0');
-=======
-      // Bookshelf image scanning endpoint
+      // Bookshelf image scanning endpoint (from ship branch)
       if (path.startsWith('/api/scan-bookshelf')) {
         if (request.method !== 'POST') {
           return new Response(JSON.stringify({ error: 'Method not allowed. Use POST.' }), {
@@ -37,19 +32,12 @@
         return new Response(JSON.stringify(result), { headers });
       }
 
-      // NEW: Multi-context search endpoints
-      if (path.startsWith('/search/author')) {
-        const query = url.searchParams.get('q');
-        const maxResults = parseInt(url.searchParams.get('maxResults') || '20');
-        const page = parseInt(url.searchParams.get('page') || '0');
+      // Query parameters for search endpoints
+      const query = url.searchParams.get('q');
+      const maxResults = parseInt(url.searchParams.get('maxResults') || '20');
+      const page = parseInt(url.searchParams.get('page') || '0');
 
-        if (!query) {
-          return new Response(JSON.stringify({ error: "Query parameter 'q' required" }), {
-            status: 400, headers
-          });
-        }
->>>>>>> d5cbe6b2
-
+      // Multi-context search endpoints
       if (path.startsWith('/search/author')) {
         if (!query) return new Response(JSON.stringify({ error: "Query parameter 'q' required" }), { status: 400, headers });
         const result = await handleAuthorSearch(query, { maxResults, page }, env, ctx);
@@ -97,367 +85,6 @@
     }
   }
 };
-<<<<<<< HEAD
-=======
-
-/**
- * Handles the primary author lookup and enhancement workflow.
- */
-async function handleEnhancedAuthor(request, env, ctx, headers) {
-    const url = new URL(request.url);
-    const authorName = decodeURIComponent(url.pathname.replace('/author/enhanced/', ''));
-    if (!authorName) return new Response(JSON.stringify({ error: "Author name required" }), { status: 400, headers });
-
-    const cacheKey = `author_v2:${authorName.toLowerCase()}`;
-    const cached = await env.CACHE.get(cacheKey, 'json');
-    if (cached) {
-        console.log(`Cache HIT for author v2: ${authorName}`);
-        return new Response(JSON.stringify({ ...cached, cached: true }), { headers });
-    }
-
-    console.log(`Cache MISS for author v2. Orchestrating lookup for: ${authorName}`);
-
-    // Step 1: Get canonical works list from OpenLibrary worker
-    const olResult = await env.OPENLIBRARY_WORKER.getAuthorWorks(authorName);
-    if (!olResult.success) throw new Error(`OpenLibrary failed: ${olResult.error}`);
-
-    let { works, author } = olResult;
-    console.log(`Received ${works.length} works from OpenLibrary for ${authorName}`);
-
-    // Step 2: Concurrently enhance each work with editions from ISBNdb worker
-    const enhancementPromises = works.map(async (work) => {
-        const isbndbResult = await env.ISBNDB_WORKER.getEditionsForWork(work.title, author.name);
-        if (isbndbResult.success) {
-            work.editions = isbndbResult.editions;
-        }
-        return work;
-    });
-
-    const enhancedWorks = await Promise.all(enhancementPromises);
-    
-    const responseData = {
-        success: true,
-        provider: 'orchestrated:openlibrary+isbndb',
-        author: author,
-        works: enhancedWorks,
-    };
-
-    ctx.waitUntil(env.CACHE.put(cacheKey, JSON.stringify(responseData), { expirationTtl: 86400 })); // 24 hours
-
-    return new Response(JSON.stringify({ ...responseData, cached: false }), { headers });
-}
-
-/**
- * Handles a direct ISBN lookup via the ISBNdb worker.
- */
-async function handleDirectISBN(request, env, ctx, headers) {
-    const url = new URL(request.url);
-    const isbn = decodeURIComponent(url.pathname.replace('/book/isbn/', ''));
-    if (!isbn) return new Response(JSON.stringify({ error: "ISBN required" }), { status: 400, headers });
-    
-    const cacheKey = `isbn:${isbn}`;
-    const cached = await env.CACHE.get(cacheKey, 'json');
-    if (cached) {
-        console.log(`Cache HIT for ISBN: ${isbn}`);
-        return new Response(JSON.stringify({ ...cached, cached: true }), { headers });
-    }
-
-    console.log(`Cache MISS for ISBN: ${isbn}. Calling ISBNdb worker.`);
-    
-    const result = await env.ISBNDB_WORKER.getBookByISBN(isbn);
-    if (!result.success) throw new Error(`ISBNdb failed for ${isbn}: ${result.error}`);
-
-    ctx.waitUntil(env.CACHE.put(cacheKey, JSON.stringify(result), { expirationTtl: 86400 * 7 })); // 7 days
-
-    return new Response(JSON.stringify({ ...result, cached: false }), { headers });
-}
-
-/**
- * Handles general search queries using the multi-provider worker orchestration
- */
-async function handleGeneralSearch(request, env, ctx, headers) {
-    const url = new URL(request.url);
-    const query = url.searchParams.get('q');
-    const maxResults = parseInt(url.searchParams.get('maxResults') || '20');
-
-    if (!query) {
-        return new Response(JSON.stringify({ error: "Query parameter 'q' required" }), { status: 400, headers });
-    }
-
-    const cacheKey = `search:${query.toLowerCase()}:${maxResults}`;
-    const cached = await env.CACHE.get(cacheKey, 'json');
-    if (cached) {
-        console.log(`Cache HIT for search: ${query}`);
-        return new Response(JSON.stringify({ ...cached, cached: true }), {
-            headers: { ...headers, 'X-Cache': 'HIT', 'X-Provider': cached.provider }
-        });
-    }
-
-    console.log(`Cache MISS for search: ${query}. Orchestrating multi-provider search.`);
-    const startTime = Date.now();
-
-    try {
-        // Detect if this is an author search vs book/title search
-        const isAuthorSearch = false; // Temporarily disabled for debugging
-        // const isAuthorSearch = isLikelyAuthorQuery(query);
-
-        if (isAuthorSearch) {
-            console.log(`Detected author search for: ${query}. Using OpenLibrary-first workflow.`);
-
-            // For author searches: OpenLibrary first to get canonical works list
-            const olResult = await env.OPENLIBRARY_WORKER.getAuthorWorks(query);
-            if (!olResult.success) {
-                throw new Error(`OpenLibrary author search failed: ${olResult.error}`);
-            }
-
-            let { works, author } = olResult;
-            console.log(`Retrieved ${works.length} works from OpenLibrary for ${query}`);
-
-            // Enhance top works with additional provider data if needed
-            const topWorks = works.slice(0, maxResults);
-            const enhancementPromises = topWorks.map(async (work) => {
-                // Try to get additional edition data from ISBNdb
-                const isbndbResult = await env.ISBNDB_WORKER.getEditionsForWork(work.title, author.name);
-                if (isbndbResult.success && isbndbResult.editions) {
-                    work.editions = [...(work.editions || []), ...isbndbResult.editions];
-                }
-                return work;
-            });
-
-            const enhancedWorks = await Promise.allSettled(enhancementPromises);
-            const finalWorks = enhancedWorks
-                .filter(result => result.status === 'fulfilled')
-                .map(result => result.value);
-
-            // Transform to Google Books format for iOS compatibility
-            const responseData = {
-                kind: "books#volumes",
-                totalItems: finalWorks.length,
-                items: finalWorks.map(work => transformWorkToGoogleFormat(work)),
-                format: "enhanced_work_edition_v1",
-                provider: "orchestrated:openlibrary+isbndb",
-                cached: false,
-                responseTime: Date.now() - startTime
-            };
-
-            ctx.waitUntil(env.CACHE.put(cacheKey, JSON.stringify(responseData), { expirationTtl: 3600 }));
-            return new Response(JSON.stringify(responseData), {
-                headers: { ...headers, 'X-Cache': 'MISS', 'X-Provider': responseData.provider }
-            });
-        }
-
-        // For general book/title searches: Use parallel provider approach
-        console.log(`General book search for: ${query}. Using parallel provider workflow.`);
-        const searchPromises = [
-            env.GOOGLE_BOOKS_WORKER.search(query, { maxResults }),
-            env.OPENLIBRARY_WORKER.search(query, { maxResults }),
-            // ISBNdb for text search is typically less relevant for general search
-        ];
-
-        // Wait for all providers to respond (with timeout)
-        const results = await Promise.allSettled(searchPromises);
-
-        // Process results and combine them intelligently
-        let aggregatedWorks = [];
-        let primaryProvider = 'multi-provider';
-        let successfulProviders = [];
-
-        // Process Google Books results
-        if (results[0].status === 'fulfilled' && results[0].value.success) {
-            const googleData = results[0].value;
-            // Filter out collections, study guides, and special editions
-            const filteredWorks = filterPrimaryWorks(googleData.works);
-            aggregatedWorks = [...aggregatedWorks, ...filteredWorks];
-            successfulProviders.push('google');
-            if (!primaryProvider || primaryProvider === 'multi-provider') {
-                primaryProvider = 'google';
-            }
-        }
-
-        // Process OpenLibrary results
-        if (results[1].status === 'fulfilled' && results[1].value.success) {
-            const olData = results[1].value;
-            // Filter and merge works, avoiding duplicates by title
-            const filteredOLWorks = filterPrimaryWorks(olData.works);
-            const existingTitles = new Set(aggregatedWorks.map(w => w.title.toLowerCase()));
-            const newWorks = filteredOLWorks.filter(w => !existingTitles.has(w.title.toLowerCase()));
-            aggregatedWorks = [...aggregatedWorks, ...newWorks];
-            successfulProviders.push('openlibrary');
-        }
-
-        if (aggregatedWorks.length === 0) {
-            throw new Error('No results from any provider');
-        }
-
-        // Advanced deduplication by author + title similarity
-        const dedupedWorks = advancedDeduplication(aggregatedWorks);
-
-        // But wait - if we're getting results directly from Google Books API format,
-        // we need to handle the data differently based on the provider response format
-        let finalItems = [];
-
-        // Process each provider's results based on their format
-        if (results[0].status === 'fulfilled' && results[0].value.success) {
-            const googleData = results[0].value;
-            if (googleData.items) {
-                // This is Google Books API format - filter and transform directly
-                const filteredItems = filterGoogleBooksItems(googleData.items, query);
-                finalItems = [...finalItems, ...filteredItems];
-            } else if (googleData.works) {
-                // This is normalized Work format - transform to Google Books format
-                const transformedItems = googleData.works.map(work => transformWorkToGoogleFormat(work));
-                finalItems = [...finalItems, ...transformedItems];
-            }
-        }
-
-        if (results[1].status === 'fulfilled' && results[1].value.success) {
-            const olData = results[1].value;
-            if (olData.works) {
-                const transformedItems = olData.works.map(work => transformWorkToGoogleFormat(work));
-                finalItems = [...finalItems, ...transformedItems];
-            }
-        }
-
-        // Deduplicate at the Google Books format level
-        const dedupedItems = deduplicateGoogleBooksItems(finalItems);
-
-        // Apply final filtering to remove collections and unwanted items
-        const finalFilteredItems = filterGoogleBooksItems(dedupedItems, query);
-
-        // Transform to Google Books API compatible format for iOS app
-        const responseData = {
-            kind: "books#volumes",
-            totalItems: finalFilteredItems.length,
-            items: finalFilteredItems,
-            format: "enhanced_work_edition_v1",
-            provider: `orchestrated:${successfulProviders.join('+')}`,
-            cached: false,
-            responseTime: Date.now() - startTime
-        };
-
-        // Cache for 1 hour (searches change frequently)
-        ctx.waitUntil(env.CACHE.put(cacheKey, JSON.stringify(responseData), { expirationTtl: 3600 }));
-
-        return new Response(JSON.stringify(responseData), {
-            headers: { ...headers, 'X-Cache': 'MISS', 'X-Provider': responseData.provider }
-        });
-
-    } catch (error) {
-        console.error(`Search failed for "${query}":`, error);
-        return new Response(JSON.stringify({
-            error: 'Search failed',
-            details: error.message
-        }), { status: 500, headers });
-    }
-}
-
-// Utility functions now imported from transformers.js at top of file
-
-/**
- * Advanced deduplication that considers author + title similarity
- */
-function advancedDeduplication(works) {
-    if (!works || works.length <= 1) return works;
-
-    const dedupedWorks = [];
-    const seenKeys = new Set();
-
-    for (const work of works) {
-        // Create a normalized key for comparison
-        const title = (work.title || '').toLowerCase()
-            .replace(/[^\w\s]/g, '') // Remove punctuation
-            .replace(/\s+/g, ' ')     // Normalize whitespace
-            .trim();
-
-        const authors = Array.isArray(work.authors)
-            ? work.authors.map(a => (typeof a === 'string' ? a : a.name || '').toLowerCase()).join(',')
-            : '';
-
-        const normalizedKey = `${authors}:${title}`;
-
-        // Check for near-duplicates (90% similarity)
-        let isDuplicate = false;
-        for (const existingKey of seenKeys) {
-            if (calculateSimilarity(normalizedKey, existingKey) > 0.9) {
-                isDuplicate = true;
-                break;
-            }
-        }
-
-        if (!isDuplicate) {
-            seenKeys.add(normalizedKey);
-            dedupedWorks.push(work);
-        }
-    }
-
-    return dedupedWorks;
-}
-
-/**
- * Calculate string similarity using Jaccard coefficient
- */
-function calculateSimilarity(str1, str2) {
-    const set1 = new Set(str1.toLowerCase().split(/\s+/));
-    const set2 = new Set(str2.toLowerCase().split(/\s+/));
-
-    const intersection = new Set([...set1].filter(x => set2.has(x)));
-    const union = new Set([...set1, ...set2]);
-
-    return intersection.size / union.size;
-}
-
-// filterGoogleBooksItems and deduplicateGoogleBooksItems now imported from transformers.js
-
-/**
- * Detect if a search query is likely an author search vs a book title search
- */
-function isLikelyAuthorQuery(query) {
-    const cleanQuery = query.toLowerCase().trim();
-
-    // Strong indicators of author search
-    const authorIndicators = [
-        // Common author name patterns (First Last, Last First)
-        /^[a-z]+\s+[a-z]+$/,                    // "andy weir", "stephen king"
-        /^[a-z]+\s+[a-z]\.\s+[a-z]+$/,         // "j. k. rowling", "ray bradbury"
-        /^[a-z]+,\s+[a-z]+$/,                  // "king, stephen"
-        /^[a-z]+\s+[a-z]+\s+[a-z]+$/,         // "ursula k leguin"
-    ];
-
-    // Strong indicators this is NOT an author search (likely book title)
-    const titleIndicators = [
-        /^the\s+/,              // "the martian", "the great gatsby"
-        /^a\s+/,                // "a song of ice and fire"
-        /^an\s+/,               // "an american tragedy"
-        /\d/,                   // Any numbers likely indicate titles
-        /:/,                    // Colons often in book titles
-        /series$/,              // "harry potter series"
-        /book$/,                // "the jungle book"
-        /novel$/,               // "dune novel"
-    ];
-
-    // Check for title indicators first (these override author patterns)
-    for (const pattern of titleIndicators) {
-        if (pattern.test(cleanQuery)) {
-            return false;
-        }
-    }
-
-    // Check for author indicators
-    for (const pattern of authorIndicators) {
-        if (pattern.test(cleanQuery)) {
-            return true;
-        }
-    }
-
-    // Fallback: if it's 2 words with no special characters, probably an author
-    const words = cleanQuery.split(/\s+/);
-    if (words.length === 2 && words.every(word => /^[a-z]+$/.test(word))) {
-        return true;
-    }
-
-    // Default to title search
-    return false;
-}
 
 /**
  * Handles bookshelf image scanning.
@@ -497,5 +124,4 @@
     };
 
     return mockedResponse;
-}
->>>>>>> d5cbe6b2
+}